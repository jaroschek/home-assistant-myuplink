--- conflicted
+++ resolved
@@ -426,28 +426,15 @@
 
     async def get_systems(self) -> list[System]:
         """Return all systems."""
-<<<<<<< HEAD
         _LOGGER.debug("Fetch systems")
         async with self.lock, self.throttle:
-            resp = await self.auth.request("get", "systems/me")
-        resp.raise_for_status()
-        data = await resp.json()
-
-        self.systems = [System(system_data, self) for system_data in data["systems"]]
-=======
-        if not self.systems:
-            _LOGGER.debug("Fetch systems")
-            async with self.lock, self.throttle:
-                resp = await self.auth.request(
+            resp = await self.auth.request(
                     "get", "systems/me?page=1&itemsPerPage=99"
                 )
-            resp.raise_for_status()
-            data = await resp.json()
-
-            self.systems = [
-                System(system_data, self) for system_data in data["systems"]
-            ]
->>>>>>> 3efdc319
+        resp.raise_for_status()
+        data = await resp.json()
+
+        self.systems = [System(system_data, self) for system_data in data["systems"]]
 
         _LOGGER.debug("Update systems")
         for system in self.systems:
